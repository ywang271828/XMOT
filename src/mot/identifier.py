--- conflicted
+++ resolved
@@ -5,79 +5,54 @@
 import os
 from src.logger import Logger
 
-
-<<<<<<< HEAD
-def identify(dset, imgOutDir, blobsOutFile, model=None, train_set=None, crop=(512, 512)):
-=======
-def identify(fname, modeltype, imgOutDir, blobsOutFile, paramDir="data", gpu=True, crop=(512, 512)):
->>>>>>> 1f46b347
+def identify(dset, imgOutDir, blobsOutFile, modelType = "DNN", model=None, train_set=None, gpu=True, crop=(512, 512)):
     """
     Identify particles using specified model.
 
     Attributes:
         fname         : String  Path to the video
-<<<<<<< HEAD
-        model         : String  Path to the DNN weights and config file
-=======
-        modeltype     : String  Type of model: dnn, gmm, or canny.
->>>>>>> 1f46b347
         imgOutDir     : String  Output folder of images with bounding boxes.
         blobsOutFile  : String  Output file for info of each identified particle.
+        modelType     : String  Type of detection model: DNN, GMM, or Canny.
+        model         : String  Path to the DNN weights and config file
         crop          : (int, int) Cropping sizes in x and y dimension.
     """
     # Object detection and kalman
-<<<<<<< HEAD
-    dnn = DNN(dset=dset, fname=model, train_set=train_set)
+    #dset = Dataset(video_name=fname, crop=crop)
+    detector = None
+    if modelType.lower() == "dnn":
+        detector  = DNN(dset=dset, fname=model, train_set=train_set)
+    # TODO: Add back gmm and canny.
+    elif modelType.lower() == "gmm":
+        pass
+    elif modelType.lower() == "canny":
+        pass
 
     # Make directory
     try:
         os.mkdir(imgOutDir+"/kalman")
     except:
         print("Folder already exists, overwriting contents ... ")
-=======
-    dset = Dataset(video_name=fname, crop=crop)
-
-    detector = None
-    if modeltype.lower() == "dnn":
-        detector  = DNN(dset=dset, fname=paramDir, gpu=gpu)
-    # TODO: Add back gmm and canny.
->>>>>>> 1f46b347
 
     Logger.detail("Detecting particles ...")
     for i in range(dset.length()):
         img = dset.get_img(i)
-<<<<<<< HEAD
-        bbox, mask = dnn.predict(i)
-
-=======
         bbox, mask = detector.predict(i)
         
->>>>>>> 1f46b347
         # Draw bounding boxes
         cont = drawBox(img.copy(), bbox)
 
         # Show final image
-<<<<<<< HEAD
-        # cv.imshow("Frame", cont)
-        cv.imwrite("{:s}/dnn_{:d}.jpg".format(imgOutDir, i), cont)
-
-=======
         #cv.imshow("Frame", cont)
-        cv.imwrite("{:s}/{:s}_{:d}.jpg".format(imgOutDir, modeltype, i), cont)
+        cv.imwrite("{:s}/{:s}_{:d}.jpg".format(imgOutDir, modelType, i), cont)
         
->>>>>>> 1f46b347
         # Kalman tracking
         if i == 0:
             mot = MOT(bbox)
         else:
             mot.step(bbox)
-<<<<<<< HEAD
 
         img_kalman = drawBlobs(img.copy(), mot.blobs)
         cv.imwrite("{:s}/kalman/dnn_{:d}.jpg".format(imgOutDir, i), img_kalman)
 
-=======
-        
-        #img_kalman = drawBlobs(img.copy(), mot.blobs)
->>>>>>> 1f46b347
         writeBlobs(mot.blobs, blobsOutFile, mot.cnt)