import cv2 as cv
from src.mot.utils import drawBox, drawBlobs, writeBlobs
from src.mot.kalman import MOT
from src.mot.detectors import DNN
from src.datagen.bead_gen import bead_data_to_file, BeadDatasetFile, collate_fn
from src.datagen.style_data_gen_mask import StyleDatasetGen
import os
from src.logger import Logger
from torch.utils.data import DataLoader

def identify(dset, imgOutDir, blobsOutFile, modelType = "DNN", model=None, train_set=None, gpu=True, crop=(512, 512)):
    """
    Identify particles using specified model.

    Attributes:
        fname         : String  Path to the video
        imgOutDir     : String  Output folder of images with bounding boxes.
        blobsOutFile  : String  Output file for info of each identified particle.
        modelType     : String  Type of detection model: DNN, GMM, or Canny.
        model         : String  Path to the DNN weights and config file
        crop          : (int, int) Cropping sizes in x and y dimension.
    """
<<<<<<< HEAD
    #
    if train_set is None:
        # regular bead data
        filename = os.path.join(os.getcwd(), "train")
        try:
            os.mkdir(filename)
        except:
            print("Folder already exists")
=======
    # Object detection and kalman
    #dset = Dataset(video_name=fname, crop=crop)
    detector = None
    if modelType.lower() == "dnn":
        detector  = DNN(dset=dset, fname=model, train_set=train_set)
    # TODO: Add back gmm and canny.
    elif modelType.lower() == "gmm":
        pass
    elif modelType.lower() == "canny":
        pass
>>>>>>> aa32b1c9

        bead_data_to_file(filename)
        train_set = [filename]

        # style bead data
        filename = os.path.join(os.getcwd(), "train_style")
        train_set.append(filename)
        sdset = StyleDatasetGen(dset=dset, len=100)
        sdset.gen_dataset()


    # Object detection
    if model is None:
        model = DNN()
        for d in train_set:
            d = BeadDatasetFile(d)
            train_dataloader = DataLoader(d, batch_size=2, shuffle=True, collate_fn=collate_fn, num_workers=4)
            model.train(train_dataloader)

    # Tracking
    # Make directory
    try:
        os.mkdir(imgOutDir+"/kalman")
    except:
        print("Folder already exists, overwriting contents ... ")

    Logger.detail("Detecting particles ...")
    for i in range(dset.length()):
        img = dset.get_img(i)
<<<<<<< HEAD
        bbox, mask = model.predict(img)

=======
        bbox, mask = detector.predict(i)
        
>>>>>>> aa32b1c9
        # Draw bounding boxes
        cont = drawBox(img.copy(), bbox)

        # Show final image
        #cv.imshow("Frame", cont)
        cv.imwrite("{:s}/{:s}_{:d}.jpg".format(imgOutDir, modelType, i), cont)
        
        # Kalman tracking
        if i == 0:
            mot = MOT(bbox)
        else:
            mot.step(bbox)

        img_kalman = drawBlobs(img.copy(), mot.blobs)
        cv.imwrite("{:s}/kalman/dnn_{:d}.jpg".format(imgOutDir, i), img_kalman)

        writeBlobs(mot.blobs, blobsOutFile, mot.cnt)<|MERGE_RESOLUTION|>--- conflicted
+++ resolved
@@ -20,7 +20,6 @@
         model         : String  Path to the DNN weights and config file
         crop          : (int, int) Cropping sizes in x and y dimension.
     """
-<<<<<<< HEAD
     #
     if train_set is None:
         # regular bead data
@@ -29,18 +28,6 @@
             os.mkdir(filename)
         except:
             print("Folder already exists")
-=======
-    # Object detection and kalman
-    #dset = Dataset(video_name=fname, crop=crop)
-    detector = None
-    if modelType.lower() == "dnn":
-        detector  = DNN(dset=dset, fname=model, train_set=train_set)
-    # TODO: Add back gmm and canny.
-    elif modelType.lower() == "gmm":
-        pass
-    elif modelType.lower() == "canny":
-        pass
->>>>>>> aa32b1c9
 
         bead_data_to_file(filename)
         train_set = [filename]
@@ -70,13 +57,7 @@
     Logger.detail("Detecting particles ...")
     for i in range(dset.length()):
         img = dset.get_img(i)
-<<<<<<< HEAD
         bbox, mask = model.predict(img)
-
-=======
-        bbox, mask = detector.predict(i)
-        
->>>>>>> aa32b1c9
         # Draw bounding boxes
         cont = drawBox(img.copy(), bbox)
 
